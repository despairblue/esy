--- conflicted
+++ resolved
@@ -36,15 +36,9 @@
     let resolution =
       EsyBuildPackage.NodeResolution.resolve(
         "fastreplacestring/.bin/fastreplacestring.exe",
-<<<<<<< HEAD
         basedir,
-      )
-    ) {
-=======
-        basedir
       );
     switch%bind (Run.coerceFrmMsgOnly(resolution)) {
->>>>>>> 8d388999
     | Some(path) => Ok(Fpath.to_string(path))
     | None => Ok("fastreplacestring.exe")
     };
@@ -113,13 +107,8 @@
   ok;
 };
 
-<<<<<<< HEAD
-let runToCompletion = run =>
+let runToCompletion = (~forceExitOnError=false, run) =>
   switch (run) {
-=======
-let runToCompletion = (~forceExitOnError=false, run) =>
-  switch run {
->>>>>>> 8d388999
   | Error(`Msg(msg)) => `Error((false, msg))
   | Error(`CommandError(cmd, status)) =>
     let exitCode =
